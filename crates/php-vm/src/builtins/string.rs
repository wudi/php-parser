--- conflicted
+++ resolved
@@ -242,12 +242,6 @@
         return Err("str_contains() expects exactly 2 parameters".into());
     }
 
-<<<<<<< HEAD
-=======
-    let _haystack_val = vm.arena.get(args[0]);
-    let _needle_val = vm.arena.get(args[1]);
-
->>>>>>> 1de0ac5b
     let haystack_bytes = vm.value_to_string(args[0])?;
     let needle_bytes = vm.value_to_string(args[1])?;
 
@@ -267,12 +261,6 @@
         return Err("str_starts_with() expects exactly 2 parameters".into());
     }
 
-<<<<<<< HEAD
-=======
-    let _haystack_val = vm.arena.get(args[0]);
-    let _needle_val = vm.arena.get(args[1]);
-
->>>>>>> 1de0ac5b
     let haystack_bytes = vm.value_to_string(args[0])?;
     let needle_bytes = vm.value_to_string(args[1])?;
 
